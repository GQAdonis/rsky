--- conflicted
+++ resolved
@@ -1,11 +1,6 @@
 [workspace]
-<<<<<<< HEAD
 members = ["rsky-feedgen", "rsky-firehose", "rsky-lexicon", "rsky-pds"]
-resolver = "2"
-=======
-members = ["rsky-feedgen", "rsky-firehose", "rsky-lexicon"]
 resolver = "2"
 
 [workspace.dependencies]
-rsky-lexicon = {path = "rsky-lexicon", version = "0.1.0"}
->>>>>>> f01e2767
+rsky-lexicon = {path = "rsky-lexicon", version = "0.1.0"}