--- conflicted
+++ resolved
@@ -122,13 +122,8 @@
     s3_config: &State<SdkConfig>,
     db: DbConn,
 ) -> Result<Json<CreateRecordOutput>, ApiError> {
-<<<<<<< HEAD
     tracing::debug!("@LOG: debug create_record {body:#?}");
-    match inner_create_record(body, auth, sequencer, s3_config).await {
-=======
-    println!("@LOG: debug create_record {body:#?}");
     match inner_create_record(body, auth, sequencer, s3_config, db).await {
->>>>>>> f198440b
         Ok(res) => Ok(Json(res)),
         Err(error) => {
             tracing::error!("@LOG: ERROR: {error}");
